# Copyright 2016 James Hensman, Mark van der Wilk, Valentine Svensson, alexggmatthews, fujiisoup
#
# Licensed under the Apache License, Version 2.0 (the "License");
# you may not use this file except in compliance with the License.
# You may obtain a copy of the License at
#
# http://www.apache.org/licenses/LICENSE-2.0
#
# Unless required by applicable law or agreed to in writing, software
# distributed under the License is distributed on an "AS IS" BASIS,
# WITHOUT WARRANTIES OR CONDITIONS OF ANY KIND, either express or implied.
# See the License for the specific language governing permissions and
# limitations under the License.

import abc
from typing import Optional, Tuple

import tensorflow as tf

from ..base import Module, Parameter
from ..kernels import Kernel
from ..likelihoods import Likelihood
from ..mean_functions import MeanFunction, Zero
from ..util import default_float, default_jitter

MeanAndVariance = Tuple[tf.Tensor, tf.Tensor]


# class covstruct(Enum):
#     none = 0
#     diag = 1
#     full = 2
#     full_output = 3


class BayesianModel(Module):
    """ Bayesian model. """

    def neg_log_marginal_likelihood(self, *args, **kwargs) -> tf.Tensor:
        return - (self.log_likelihood(*args, **kwargs) + self.log_prior())

    def log_prior(self) -> tf.Tensor:
        if len(self.variables) == 0:
            return tf.convert_to_tensor(0., dtype=default_float())
        return tf.add_n([p.log_prior() for p in self.trainable_parameters])

    @abc.abstractmethod
    def log_likelihood(self, *args, **kwargs) -> tf.Tensor:
        pass


class GPModel(BayesianModel):
    """
    A base class for Gaussian process models, that is, those of the form

    .. math::
       :nowrap:

       \\begin{align}
       \\theta & \sim p(\\theta) \\\\
       f       & \sim \\mathcal{GP}(m(x), k(x, x'; \\theta)) \\\\
       f_i       & = f(x_i) \\\\
       y_i\,|\,f_i     & \sim p(y_i|f_i)
       \\end{align}

    This class mostly adds functionality to compile predictions. To use it,
    inheriting classes must define a build_predict function, which computes
    the means and variances of the latent function. This gets compiled
    similarly to build_likelihood in the Model class.

    These predictions are then pushed through the likelihood to obtain means
    and variances of held out data, self.predict_y.

    The predictions can also be used to compute the (log) density of held-out
    data via self.predict_density.

    For handling another data (Xnew, Ynew), set the new value to self.X and self.Y

    >>> m.X = Xnew
    >>> m.Y = Ynew
    """

    def __init__(self,
                 kernel: Kernel,
                 likelihood: Likelihood,
                 mean_function: Optional[MeanFunction] = None,
                 num_latent: int = 1,
                 seed: Optional[int] = None):
        super().__init__()
        self.num_latent = num_latent
        #TODO(@awav): Why is this here when MeanFunction does not have a __len__ method
        if mean_function is None:
            mean_function = Zero()
        self.mean_function = mean_function
        self.kernel = kernel
        self.likelihood = likelihood

    @abc.abstractmethod
    def predict_f(self, X: tf.Tensor, full_cov=False, full_output_cov=False) -> MeanAndVariance:
        pass

    def predict_f_samples(self, X, num_samples, jitter=None):
        """
        Produce samples from the posterior latent function(s) at the points
        Xnew.
        """
        jitter = default_jitter() if jitter is None else jitter
<<<<<<< HEAD
        mu, var = self.predict_f(X, full_cov=full_cov, full_output_cov=full_output_cov)  # [P, N, N]
        jitter = tf.eye(mu.shape[0], dtype=X.dtype) * jitter
=======
        mu, var = self.predict_f(X, full_cov=True)  # [P, N, N]
        jitter = tf.eye(tf.shape(mu)[0], dtype=default_float()) * default_jitter()
>>>>>>> ee681fd6
        samples = [None] * self.num_latent
        for i in range(self.num_latent):
            L = tf.linalg.cholesky(var[i, ...] + jitter)
            shape = tf.stack([L.shape[0], num_samples])
            V = tf.random.normal(shape, dtype=L.dtype)
            samples[i] = mu[:, i:(i+1)] + L @ V
        return tf.transpose(tf.stack(samples))

    def predict_y(self, X):
        """
        Compute the mean and variance of held-out data at the points X
        """
        f_mean, f_var = self.predict_f(X)
        return self.likelihood.predict_mean_and_var(f_mean, f_var)

    def predict_log_density(self, X, Y):
        """
        Compute the (log) density of the data Ynew at the points Xnew

        Note that this computes the log density of the data individually,
        ignoring correlations between them. The result is a matrix the same
        shape as Ynew containing the log densities.
        """
        f_mean, f_var = self.predict_f(X)
        return self.likelihood.predict_density(f_mean, f_var, Y)<|MERGE_RESOLUTION|>--- conflicted
+++ resolved
@@ -99,19 +99,13 @@
     def predict_f(self, X: tf.Tensor, full_cov=False, full_output_cov=False) -> MeanAndVariance:
         pass
 
-    def predict_f_samples(self, X, num_samples, jitter=None):
+    def predict_f_samples(self, X, num_samples):
         """
         Produce samples from the posterior latent function(s) at the points
         Xnew.
         """
-        jitter = default_jitter() if jitter is None else jitter
-<<<<<<< HEAD
-        mu, var = self.predict_f(X, full_cov=full_cov, full_output_cov=full_output_cov)  # [P, N, N]
-        jitter = tf.eye(mu.shape[0], dtype=X.dtype) * jitter
-=======
         mu, var = self.predict_f(X, full_cov=True)  # [P, N, N]
         jitter = tf.eye(tf.shape(mu)[0], dtype=default_float()) * default_jitter()
->>>>>>> ee681fd6
         samples = [None] * self.num_latent
         for i in range(self.num_latent):
             L = tf.linalg.cholesky(var[i, ...] + jitter)
