import numpy as np
import tensorflow as tf

from gpflow.util import broadcasting_elementwise
from ..base import Parameter, positive
from .base import Kernel


class Stationary(Kernel):
    """
    Base class for kernels that are stationary, that is, they only depend on

        r = || x - x' ||

    This class handles 'ard' behaviour, which stands for 'Automatic Relevance
    Determination'. This means that the kernel has one lengthscale per
    dimension, otherwise the kernel is isotropic (has a single lengthscale).
    """

    def __init__(self, variance=1.0, lengthscale=1.0, active_dims=None, ard=None):
        """
        - input_dim is the dimension of the input to the kernel
        - variance is the (initial) value for the variance parameter
        - lengthscale is the initial value for the lengthscale parameter
          defaults to 1.0 (ard=False) or np.ones(input_dim) (ard=True).
        - active_dims is a list of length input_dim which controls which
          columns of X are used.
        - if ard is not None, it specifies whether the kernel has one
          lengthscale per dimension (ard=True) or a single lengthscale
          (ard=False). Otherwise, inferred from shape of lengthscale.
        """
        super().__init__(active_dims)
        self.ard = ard
        # lengthscale, self.ard = self._validate_ard_shape("lengthscale", lengthscale, ard)
        self.variance = Parameter(variance, transform=positive())
        self.lengthscale = Parameter(lengthscale, transform=positive())


    def scaled_square_dist(self, X, X2):
        """
        Returns ((X - X2ᵀ)/lengthscale)².
        Due to the implementation and floating-point imprecision, the
        result may actually be very slightly negative for entries very
        close to each other.
        """
<<<<<<< HEAD
        X = X / self.lengthscale
        Xs = tf.reduce_sum(tf.square(X), axis=1)
=======
        X = X / self.lengthscales
>>>>>>> ede6ca3e

        if X2 is None:
            Xs = tf.reduce_sum(tf.square(X), axis=-1, keepdims=True)
            dist = -2 * tf.matmul(X, X, transpose_b=True)
            dist += Xs + tf.linalg.transpose(Xs)
            return dist

<<<<<<< HEAD
        X2 = X2 / self.lengthscale
        X2s = tf.reduce_sum(tf.square(X2), axis=1)
        dist = -2 * tf.linalg.matmul(X, X2, transpose_b=True)
        dist += tf.reshape(Xs, (-1, 1)) + tf.reshape(X2s, (1, -1))
=======
        Xs = tf.reduce_sum(tf.square(X), axis=-1)
        X2 = X2 / self.lengthscales
        X2s = tf.reduce_sum(tf.square(X2), axis=-1)
        dist = -2 * tf.tensordot(X, X2, [[-1], [-1]])
        dist += broadcasting_elementwise(tf.add, Xs, X2s)
>>>>>>> ede6ca3e
        return dist


    def scaled_euclid_dist(self, X, X2):
        """
        Returns |(X - X2ᵀ)/lengthscale| (L2-norm).
        """
        r2 = self.scaled_square_dist(X, X2)
        # Clipping around the (single) float precision which is ~1e-45.
        return tf.sqrt(tf.maximum(r2, 1e-40))


    def K_diag(self, X, presliced=False):
        return tf.fill((X.shape[:-1]), tf.squeeze(self.variance))


class RBF(Stationary):
    """
    The radial basis function (RBF) or squared exponential kernel
    """

    def K(self, X, X2=None, presliced=False):
        if not presliced:
            X, X2 = self.slice(X, X2)
        return self.variance * tf.exp(-self.scaled_square_dist(X, X2) / 2)


class RationalQuadratic(Stationary):
    """
    Rational Quadratic kernel,

    k(r) = σ² (1 + r² / 2αℓ²)^(-α)

    σ² : variance
    ℓ  : lengthscale
    α  : alpha, determines relative weighting of small-scale and large-scale fluctuations

    For α → ∞, the RQ kernel becomes equivalent to the squared exponential.
    """

    def __init__(self, variance=1.0, lengthscale=1.0, alpha=1.0, active_dims=None, ard=None):
        super().__init__(variance=variance, lengthscale=lengthscale, active_dims=active_dims, ard=ard)
        self.alpha = Parameter(alpha, transform=positive())

    def K(self, X, X2=None, presliced=False):
        if not presliced:
            X, X2 = self.slice(X, X2)
        return self.variance * (1 + self.scaled_square_dist(X, X2) / (2 * self.alpha)) ** (-self.alpha)


class Exponential(Stationary):
    """
    The Exponential kernel
    """

    def K(self, X, X2=None, presliced=False):
        if not presliced:
            X, X2 = self.slice(X, X2)
        r = self.scaled_euclid_dist(X, X2)
        return self.variance * tf.exp(-0.5 * r)


class Matern12(Stationary):
    """
    The Matern 1/2 kernel
    """

    def K(self, X, X2=None, presliced=False):
        if not presliced:
            X, X2 = self.slice(X, X2)
        r = self.scaled_euclid_dist(X, X2)
        return self.variance * tf.exp(-r)


class Matern32(Stationary):
    """
    The Matern 3/2 kernel
    """

    def K(self, X, X2=None, presliced=False):
        if not presliced:
            X, X2 = self.slice(X, X2)
        r = self.scaled_euclid_dist(X, X2)
        return self.variance * (1. + np.sqrt(3.) * r) * tf.exp(-np.sqrt(3.) * r)


class Matern52(Stationary):
    """
    The Matern 5/2 kernel
    """

    def K(self, X, X2=None, presliced=False):
        if not presliced:
            X, X2 = self.slice(X, X2)
        r = self.scaled_euclid_dist(X, X2)
        return self.variance * (1.0 + np.sqrt(5.) * r + 5. / 3. * tf.square(r)) * tf.exp(-np.sqrt(5.) * r)


class Cosine(Stationary):
    """
    The Cosine kernel
    """

    def K(self, X, X2=None, presliced=False):
        if not presliced:
            X, X2 = self.slice(X, X2)
        r = self.scaled_euclid_dist(X, X2)
        return self.variance * tf.cos(r)
<|MERGE_RESOLUTION|>--- conflicted
+++ resolved
@@ -43,12 +43,7 @@
         result may actually be very slightly negative for entries very
         close to each other.
         """
-<<<<<<< HEAD
         X = X / self.lengthscale
-        Xs = tf.reduce_sum(tf.square(X), axis=1)
-=======
-        X = X / self.lengthscales
->>>>>>> ede6ca3e
 
         if X2 is None:
             Xs = tf.reduce_sum(tf.square(X), axis=-1, keepdims=True)
@@ -56,18 +51,11 @@
             dist += Xs + tf.linalg.transpose(Xs)
             return dist
 
-<<<<<<< HEAD
+        Xs = tf.reduce_sum(tf.square(X), axis=-1)
         X2 = X2 / self.lengthscale
-        X2s = tf.reduce_sum(tf.square(X2), axis=1)
-        dist = -2 * tf.linalg.matmul(X, X2, transpose_b=True)
-        dist += tf.reshape(Xs, (-1, 1)) + tf.reshape(X2s, (1, -1))
-=======
-        Xs = tf.reduce_sum(tf.square(X), axis=-1)
-        X2 = X2 / self.lengthscales
         X2s = tf.reduce_sum(tf.square(X2), axis=-1)
         dist = -2 * tf.tensordot(X, X2, [[-1], [-1]])
         dist += broadcasting_elementwise(tf.add, Xs, X2s)
->>>>>>> ede6ca3e
         return dist
 
 
