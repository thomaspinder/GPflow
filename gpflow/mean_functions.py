--- conflicted
+++ resolved
@@ -31,7 +31,6 @@
     MeanFunction classes can have parameters, see the Linear class for an
     example.
     """
-
     def __call__(self, X):
         raise NotImplementedError("Implement the __call__ method for this mean function")
 
@@ -46,7 +45,6 @@
     """
     y_i = A x_i + b
     """
-
     def __init__(self, A=None, b=None):
         """
         A is a matrix which maps each element of X to Y, b is an additive
@@ -61,20 +59,14 @@
         self.A = Parameter(np.atleast_2d(A))
         self.b = Parameter(b)
 
-<<<<<<< HEAD
-    def __call__(self, X: tf.Tensor):
-        return X @ self.A + self.b
-=======
     def __call__(self, X):
         return tf.tensordot(X, self.A, [[-1], [0]]) + self.b
->>>>>>> 520f15d1
 
 
 class Identity(Linear):
     """
     y_i = x_i
     """
-
     def __init__(self, input_dim=None):
         Linear.__init__(self)
         self.input_dim = input_dim
@@ -110,7 +102,6 @@
     """
     y_i = c,,
     """
-
     def __init__(self, c=None):
         super().__init__()
         c = np.zeros(1) if c is None else c
@@ -136,7 +127,6 @@
     to the data 'label'.
     We assume the 'label' is stored in the extra column of X.
     """
-
     def __init__(self, meanfunction_list):
         super().__init__()
         for m in meanfunction_list:
@@ -144,9 +134,9 @@
         self.meanfunctions = meanfunction_list
 
     def __call__(self, X):
-        ind = tf.gather(tf.transpose(X), X.shape[1] - 1)  # ind = X[:,-1]
+        ind = tf.gather(tf.transpose(X), X.shape[1]-1)  # ind = X[:,-1]
         ind = tf.cast(ind, tf.int32)
-        X = tf.transpose(tf.gather(tf.transpose(X), tf.range(0, X.shape[1] - 1)))  # X = X[:,:-1]
+        X = tf.transpose(tf.gather(tf.transpose(X), tf.range(0, X.shape[1]-1)))  # X = X[:,:-1]
 
         # split up X into chunks corresponding to the relevant likelihoods
         x_list = tf.dynamic_partition(X, ind, len(self.meanfunctions))
