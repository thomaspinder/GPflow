--- conflicted
+++ resolved
@@ -16,20 +16,11 @@
 
 import tensorflow as tf
 
-<<<<<<< HEAD
-from gpflow.covariances import Kuu
-from gpflow.kernels import Kernel
-from ..base import Module, Parameter, positive
-from ..util import create_logger, default_float
-
-logger = create_logger()
-=======
 from ..base import Parameter, positive
 from ..utilities.defaults import default_float
->>>>>>> ae19ac80
 
 
-class InducingFeature(Module):
+class InducingFeature(tf.Module):
     """
     Abstract base class for inducing features.
     """
