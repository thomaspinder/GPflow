--- conflicted
+++ resolved
@@ -18,10 +18,6 @@
     'numpy>=1.10.0',
     'scipy>=0.18.0',
     'multipledispatch>=0.4.9',
-<<<<<<< HEAD
-    'tensorflow-probability>=0.8',
-=======
->>>>>>> d3ca3c90
     'tabulate',
     'gast==0.2.2',
 ]
@@ -30,7 +26,7 @@
     requirements.append("dataclasses")
 
 if not on_rtd:
-    requirements.append("tensorflow-probability>=0.9")
+    requirements.append("tensorflow-probability>=0.8")
 
 min_tf_version = '2.0.0'
 tf_cpu = 'tensorflow'
