--- conflicted
+++ resolved
@@ -11,69 +11,10 @@
 # WITHOUT WARRANTIES OR CONDITIONS OF ANY KIND, either express or implied.
 # See the License for the specific language governing permissions and
 # limitations under the License.
-import pytest
 
 import gpflow
 import numpy as np
 import tensorflow as tf
-<<<<<<< HEAD
-
-from numpy.testing import assert_array_equal, assert_array_less, assert_allclose
-
-from gpflow.config import default_float
-
-rng = np.random.RandomState(0)
-
-
-# ------------------------------------------
-# Data classes: storing constants
-# ------------------------------------------
-
-class Datum:
-    X = rng.randn(100, 2)
-    Y = rng.randn(100, 1)
-    Z = rng.randn(10, 2)
-    Xs = rng.randn(10, 2)
-    lik = gpflow.likelihoods.Gaussian()
-    kernel = gpflow.kernels.Matern32()
-
-
-class DatumSVGP:
-    X = rng.randn(20, 1)
-    Y = rng.randn(20, 2) ** 2
-    Z = rng.randn(3, 1)
-    qsqrt, qmean = rng.randn(2, 3, 2)
-    qsqrt = (qsqrt ** 2) * 0.01
-    lik = gpflow.likelihoods.Exponential()
-
-
-def _check_models_close(m1, m2, tolerance=1e-2):
-    m1_params = {p.name: p for p in list(m1.trainable_parameters)}
-    m2_params = {p.name: p for p in list(m2.trainable_parameters)}
-    if set(m2_params.keys()) != set(m2_params.keys()):
-        return False
-    for key in m1_params:
-        p1 = m1_params[key]
-        p2 = m2_params[key]
-        if not np.allclose(p1.read_value(), p2.read_value(), rtol=tolerance, atol=tolerance):
-            return False
-    return True
-
-
-_gp_models = [
-    gpflow.models.VGP((Datum.X, Datum.Y), Datum.kernel, Datum.lik),
-    gpflow.models.GPMC((Datum.X, Datum.Y), Datum.kernel, Datum.lik),
-    gpflow.models.SGPMC((Datum.X, Datum.Y), Datum.kernel, Datum.lik, inducing_variables=Datum.Z),
-    gpflow.models.SGPR((Datum.X, Datum.Y), Datum.kernel, inducing_variables=Datum.Z),
-    gpflow.models.GPR((Datum.X, Datum.Y), Datum.kernel),
-    gpflow.models.GPRFITC((Datum.X, Datum.Y), Datum.kernel, inducing_variables=Datum.Z)
-]
-
-_state_less_gp_models = [
-    gpflow.models.SVGP(Datum.kernel, Datum.lik, inducing_variables=Datum.Z)
-]
-
-=======
 from gpflow.test_util import GPflowTestCase, session_tf
 from numpy.testing import assert_array_equal, assert_array_less, assert_allclose
 
@@ -152,113 +93,10 @@
     """
     The SVGP has four modes of operation. with and without whitening, with and
     without diagonals.
->>>>>>> 44989ecc
-
-@pytest.mark.parametrize('model', _state_less_gp_models + _gp_models)
-def test_methods_predict_f(model):
-    mf, vf = model.predict_f(Datum.Xs)
-    assert_array_equal(mf.shape, vf.shape)
-    assert_array_equal(mf.shape, (10, 1))
-    assert_array_less(np.full_like(vf, -1e-6), vf)
-
-
-@pytest.mark.parametrize('model', _state_less_gp_models + _gp_models)
-def test_methods_predict_y(model):
-    mf, vf = model.predict_y(Datum.Xs)
-    assert_array_equal(mf.shape, vf.shape)
-    assert_array_equal(mf.shape, (10, 1))
-    assert_array_less(np.full_like(vf, -1e-6), vf)
-
-
-@pytest.mark.parametrize('model', _state_less_gp_models + _gp_models)
-def test_methods_predict_log_density(model):
-    Ys = rng.randn(10, 1)
-    d = model.predict_log_density((Datum.Xs, Ys))
-    assert_array_equal(d.shape, (10, 1))
-
-
-def test_sgpr_qu():
-    X, Z = tf.cast(rng.randn(100, 2), default_float()), tf.cast(rng.randn(20, 2), default_float())
-    Y = tf.cast(np.sin(X @ np.array([[-1.4], [0.5]])) + 0.5 * np.random.randn(len(X), 1), default_float())
-    model = gpflow.models.SGPR((X, Y), kernel=gpflow.kernels.SquaredExponential(), inducing_variables=Z)
-
-    @tf.function
-    def closure():
-        return - model.log_likelihood()
-
-    gpflow.optimizers.Scipy().minimize(closure, variables=model.trainable_variables)
-
-    q_mu = model.mean_function(model.inducing_variables.Z.read_value())
-    q_var = model.kernel(model.inducing_variables.Z.read_value(), full=True)
-    model_qu = [q_mu, tf.reshape(q_var, (1, 20, 20))]
-
-    for v1, v2 in zip(model_qu, model.predict_f(model.inducing_variables.Z.read_value(), full_cov=True)):
-        np.testing.assert_allclose(v1, v2, rtol=0, atol=1e-7)
-
-
-def test_svgp_white():
-    """
-    Tests that the SVGP bound on the likelihood is the same when using
-    with and without diagonals when whitening.
-    """
-    num_latent = DatumSVGP.Y.shape[1]
-    model_1 = gpflow.models.SVGP(kernel=gpflow.kernels.SquaredExponential(), likelihood=DatumSVGP.lik, q_diag=True,
-                                 num_latent=num_latent, inducing_variables=DatumSVGP.Z, whiten=True)
-    model_2 = gpflow.models.SVGP(kernel=gpflow.kernels.SquaredExponential(), likelihood=DatumSVGP.lik,
-                                 q_diag=False,
-                                 num_latent=num_latent, inducing_variables=DatumSVGP.Z, whiten=True)
-    model_1.q_sqrt.assign(DatumSVGP.qsqrt)
-    model_1.q_mu.assign(DatumSVGP.qmean)
-    model_2.q_sqrt.assign(np.array([np.diag(DatumSVGP.qsqrt[:, 0]),
-                                    np.diag(DatumSVGP.qsqrt[:, 1])]))
-    model_2.q_mu.assign(DatumSVGP.qmean)
-    assert_allclose(model_1.log_likelihood(DatumSVGP.X, DatumSVGP.Y),
-                    model_2.log_likelihood(DatumSVGP.X, DatumSVGP.Y))
-
-
-def test_svgp_non_white():
-    """
-<<<<<<< HEAD
-    Tests that the SVGP bound on the likelihood is the same when using
-    with and without diagonals when whitening is not used.
-    """
-    num_latent = DatumSVGP.Y.shape[1]
-    model_1 = gpflow.models.SVGP(kernel=gpflow.kernels.SquaredExponential(), likelihood=DatumSVGP.lik, q_diag=True,
-                                 num_latent=num_latent, inducing_variables=DatumSVGP.Z, whiten=False)
-    model_2 = gpflow.models.SVGP(kernel=gpflow.kernels.SquaredExponential(), likelihood=DatumSVGP.lik,
-                                 q_diag=False,
-                                 num_latent=num_latent, inducing_variables=DatumSVGP.Z, whiten=False)
-    model_1.q_sqrt.assign(DatumSVGP.qsqrt)
-    model_1.q_mu.assign(DatumSVGP.qmean)
-    model_2.q_sqrt.assign(np.array([np.diag(DatumSVGP.qsqrt[:, 0]),
-                                    np.diag(DatumSVGP.qsqrt[:, 1])]))
-    model_2.q_mu.assign(DatumSVGP.qmean)
-    assert_allclose(model_1.log_likelihood(DatumSVGP.X, DatumSVGP.Y),
-                    model_2.log_likelihood(DatumSVGP.X, DatumSVGP.Y))
-
-
-def test_svgp_fixing_q_sqrt():
-    """
-    In response to bug #46, we need to make sure that the q_sqrt matrix can be fixed
-    """
-    num_latent = DatumSVGP.Y.shape[1]
-    model = gpflow.models.SVGP(kernel=gpflow.kernels.SquaredExponential(), likelihood=DatumSVGP.lik, q_diag=True,
-                               num_latent=num_latent, inducing_variables=DatumSVGP.Z, whiten=False)
-    default_num_trainable_variables = len(model.trainable_variables)
-    model.q_sqrt.trainable = False
-    assert len(model.trainable_variables) == default_num_trainable_variables - 1
-
-
-@pytest.mark.parametrize(
-    'indices_1, indices_2, num_data1, num_data2, max_iter', [
-        [[0, 1], [1, 0], 2, 2, 3],
-        [[0, 1], [0, 0], 1, 2, 1],
-        [[0, 0], [0, 1], 1, 1, 2],
-    ]
-)
-def test_stochastic_gradients(indices_1, indices_2, num_data1, num_data2, max_iter):
-    """
-=======
+
+    Here we make sure that the bound on the likelihood is the same when using
+    both representations (as far as possible)
+    """
 
     def setUp(self):
         self.rng = np.random.RandomState(0)
@@ -336,7 +174,6 @@
 
 class TestStochasticGradients(GPflowTestCase):
     r"""
->>>>>>> 44989ecc
     In response to bug #281, we need to make sure stochastic update
     happens correctly in tf optimizer mode.
     To do this compare stochastic updates with deterministic updates
@@ -349,24 +186,6 @@
     In this test we substitute a deterministic analogue of the batchs
     sampler for which we can predict the effects of different updates.
     """
-<<<<<<< HEAD
-    X, Y = np.atleast_2d(np.array([0., 1.])).T, np.atleast_2d(np.array([-1., 3.])).T
-    Z = np.atleast_2d(np.array([0.5]))
-
-    def get_model(num_data):
-        return gpflow.models.SVGP(kernel=gpflow.kernels.SquaredExponential(), num_data=num_data,
-                                  likelihood=gpflow.likelihoods.Gaussian(), inducing_variables=Z)
-
-    def training_loop(indices, num_data, max_iter):
-        model = get_model(num_data)
-        opt = tf.optimizers.SGD(learning_rate=.001)
-        Xnew, Ynew = X[indices], Y[indices]
-        for _ in range(max_iter):
-            with tf.GradientTape() as tape:
-                loss = model.log_likelihood(Xnew, Ynew)
-                grads = tape.gradient(loss, model.trainable_variables)
-            opt.apply_gradients(zip(grads, model.trainable_variables))
-=======
 
     def setUp(self):
         tf.set_random_seed(0)
@@ -386,17 +205,18 @@
             X, Y, kern=gpflow.kernels.RBF(1),
             likelihood=gpflow.likelihoods.Gaussian(),
             Z=Z, minibatch_size=minibatch_size)
->>>>>>> 44989ecc
         return model
 
-    model_1 = training_loop(indices_1, num_data=num_data1, max_iter=max_iter)
-    model_2 = training_loop(indices_2, num_data=num_data2, max_iter=max_iter)
-    assert _check_models_close(model_1, model_2)
-
-
-<<<<<<< HEAD
-def test_sparse_mcmc_likelihoods_and_gradients():
-=======
+    def get_opt(self):
+        learning_rate = .001
+        opt = gpflow.train.GradientDescentOptimizer(learning_rate, use_locking=True)
+        return opt
+
+    def get_indexed_model(self, X, Y, Z, minibatch_size, indices):
+        Xindices, Yindices = self.get_indexed_data(X, Y, indices)
+        indexedModel = self.get_model(Xindices, Yindices, Z, minibatch_size)
+        return indexedModel
+
     def check_models_close(self, m1, m2, tolerance=1e-2):
         m1_params = {p.pathname: p for p in list(m1.trainable_parameters)}
         m2_params = {p.pathname: p for p in list(m2.trainable_parameters)}
@@ -451,29 +271,10 @@
 
 
 class TestSparseMCMC(GPflowTestCase):
->>>>>>> 44989ecc
     """
     This test makes sure that when the inducing points are the same as the data
     points, the sparse mcmc is the same as full mcmc
     """
-<<<<<<< HEAD
-    X, Y = rng.randn(10, 1), rng.randn(10, 1)
-    v_vals = rng.randn(10, 1)
-
-    likelihood = gpflow.likelihoods.StudentT()
-    model_1 = gpflow.models.GPMC(data=(X,Y), kernel=gpflow.kernels.Exponential(),
-                                 likelihood=likelihood)
-    model_2 = gpflow.models.SGPMC(data=(X, Y), kernel=gpflow.kernels.Exponential(), inducing_variables=X.copy(),
-                                  likelihood=likelihood)
-    model_1.V = tf.convert_to_tensor(v_vals, dtype=default_float())
-    model_2.V = tf.convert_to_tensor(v_vals, dtype=default_float())
-    model_1.kernel.lengthscale.assign(0.8)
-    model_2.kernel.lengthscale.assign(0.8)
-    model_1.kernel.variance.assign(4.2)
-    model_2.kernel.variance.assign(4.2)
-
-    assert_allclose(model_1.log_likelihood(), model_2.log_likelihood(), rtol=1e-5, atol=1e-5)
-=======
 
     def test_likelihoods_and_gradients(self):
         with self.test_context() as session:
@@ -570,5 +371,4 @@
 
 
 if __name__ == "__main__":
-    tf.test.main()
->>>>>>> 44989ecc
+    tf.test.main()